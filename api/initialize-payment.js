--- conflicted
+++ resolved
@@ -9,11 +9,7 @@
 module.exports = async (req, res) => {
     // Setup CORS for this specific function. Replace with your actual InfinityFree domain.
     await new Promise(resolve => cors({
-<<<<<<< HEAD
         origin: 'https://zoeacademy.infy.uk', 
-=======
-        origin: 'https://zoeacademy.infy.uk', // <<< REPLACE THIS!
->>>>>>> 6a0dcb42
         methods: ['POST'],
         allowedHeaders: ['Content-Type'],
     })(req, res, resolve));
